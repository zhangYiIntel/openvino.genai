--- conflicted
+++ resolved
@@ -545,13 +545,11 @@
     if (npudesc.has_value() && npudesc->arch == "4000") {
         config.emplace("NPU_DPU_GROUPS", 4);
     }
-<<<<<<< HEAD
     if (hint == GenerateHint::FAST_COMPILE) {
         config.emplace("NPUW_UNFOLD_IREQS", "YES");
-=======
+    }
     if (npudesc.has_value() && npudesc->compiler_dq) {
         config.emplace("NPUW_DQ_FULL", "NO");
->>>>>>> a4fe38bc
     }
     return config;
 }
