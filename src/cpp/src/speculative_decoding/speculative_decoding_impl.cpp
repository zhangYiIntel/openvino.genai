--- conflicted
+++ resolved
@@ -26,11 +26,7 @@
 ContinuousBatchingPipeline::SpeculativeDecodingImpl::SpeculativeDecodingImpl(const ov::genai::ModelDesc& main_model_desc, 
                                                                              const ov::genai::ModelDesc& draft_model_desc) {
     ov::Core core;
-<<<<<<< HEAD
-    auto [core_properties, compile_properties] = ov::genai::utils::split_core_complile_config(main_model_desc.properties);
-=======
-    auto [core_properties, compile_properties] = ov::genai::utils::split_core_compile_config(main_properties);
->>>>>>> 8bef5a31
+    auto [core_properties, compile_properties] = ov::genai::utils::split_core_compile_config(main_model_desc.properties);
     core.set_property(core_properties);
 
     auto main_model = main_model_desc.model;
