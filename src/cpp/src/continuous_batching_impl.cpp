// Copyright (C) 2023-2024 Intel Corporation
// SPDX-License-Identifier: Apache-2.0

#include "text_callback_streamer.hpp"
#include "continuous_batching_impl.hpp"
#include "utils.hpp"
#include "utils/paged_attention_transformations.hpp"

namespace ov::genai {
template<class... Ts> struct overloaded : Ts... {using Ts::operator()...;};
template<class... Ts> overloaded(Ts...) -> overloaded<Ts...>;

ContinuousBatchingPipeline::ContinuousBatchingImpl::ContinuousBatchingImpl(
    const std::shared_ptr<ov::Model>& model,
    const Tokenizer& tokenizer,
    const SchedulerConfig& scheduler_config,
    const std::string& device,
    const ov::AnyMap& properties,
    const ov::genai::GenerationConfig& generation_config
    ) {
    m_tokenizer = tokenizer;
    m_generation_config = generation_config;
    
    ov::Core core;
<<<<<<< HEAD
    auto [core_properties, compile_properties] = utils::split_core_complile_config(properties);
=======

    auto [core_properties, compile_properties] = utils::split_core_compile_config(properties);
>>>>>>> 8bef5a31
    core.set_property(core_properties);

    DeviceConfig device_config(core, scheduler_config, device, compile_properties);

    bool is_need_per_layer_cache_control = scheduler_config.use_cache_eviction;
    utils::apply_paged_attention_transformations(model, device_config, is_need_per_layer_cache_control);

    init(model, scheduler_config, compile_properties, device_config, core);
}

void ContinuousBatchingPipeline::ContinuousBatchingImpl::_pull_awaiting_requests() {
    std::lock_guard<std::mutex> lock{m_awaiting_requests_mutex};
    m_requests.insert(m_requests.end(), m_awaiting_requests.begin(), m_awaiting_requests.end());
    m_awaiting_requests.clear();
}

void ContinuousBatchingPipeline::ContinuousBatchingImpl::init(
    std::shared_ptr<ov::Model> model,
    const SchedulerConfig& scheduler_config,
    const ov::AnyMap& properties,
    const DeviceConfig& device_config,
    ov::Core& core) {
    ov::InferRequest infer_request = core.compile_model(model, device_config.get_device(), properties).create_infer_request();

    // setup KV caches
    m_cache_manager = std::make_shared<CacheManager>(device_config, core);
    for (size_t decoder_layer_id = 0; decoder_layer_id < device_config.get_num_layers(); ++decoder_layer_id) {
        infer_request.set_tensor(std::string("key_cache.") + std::to_string(decoder_layer_id), m_cache_manager->get_key_cache(decoder_layer_id));
        infer_request.set_tensor(std::string("value_cache.") + std::to_string(decoder_layer_id), m_cache_manager->get_value_cache(decoder_layer_id));
    }

    SchedulerConfig updated_config = scheduler_config;
    // update KV blocks number in scheduler config
    if (scheduler_config.num_kv_blocks != device_config.get_num_kv_blocks()) {
        updated_config.num_kv_blocks = device_config.get_num_kv_blocks();
    }

    bool can_use_partial_preemption = true;
    if (device_config.get_device().find("GPU") != std::string::npos && !updated_config.dynamic_split_fuse) {
        // in case of executing a `vLLM-like` pipeline, it's better not to use partial eviction on the GPU,
        // as it may lead to performance slowdown
        can_use_partial_preemption = false;
    }

    m_scheduler = std::make_shared<Scheduler>(device_config.get_block_size(), updated_config, device_config.get_num_layers(), can_use_partial_preemption);
    // and finally create model runner
    bool is_use_cache_eviction = m_scheduler->get_config().use_cache_eviction;
    m_model_runner = std::make_shared<ModelRunner>(infer_request, m_scheduler->get_block_size(), device_config.get_num_layers(), is_use_cache_eviction);
    m_sampler = std::make_shared<Sampler>(m_tokenizer);
    m_sampler->set_seed(m_generation_config.rng_seed);

    // If eos_token_id was not provided, take value
    if (m_generation_config.eos_token_id == -1)
        m_generation_config.set_eos_token_id(m_tokenizer.get_eos_token_id());
};


GenerationHandle
ContinuousBatchingPipeline::ContinuousBatchingImpl::add_request(uint64_t request_id,
                                                               const ov::Tensor& input_ids,
                                                               ov::genai::GenerationConfig sampling_params) {
    // If eos_token_id was not provided, take value from default m_generation_config
    if (sampling_params.eos_token_id == -1)
        sampling_params.set_eos_token_id(m_generation_config.eos_token_id);
    sampling_params.validate();

    SequenceGroup::Ptr sequence_group = std::make_shared<SequenceGroup>(request_id, input_ids,
                                                                        sampling_params,
                                                                        m_scheduler->get_block_size(),
                                                                        m_scheduler->get_config().enable_prefix_caching);
    sequence_group->set_sequence_group_ptr(sequence_group);
    if (m_scheduler->get_config().enable_prefix_caching) {
        m_scheduler->restore_cached_blocks(sequence_group);
    }

    {
        std::lock_guard<std::mutex> lock{m_awaiting_requests_mutex};
        m_awaiting_requests.push_back(sequence_group);
    }
    return std::make_shared<GenerationHandleImpl>(sequence_group->get_generation_stream(), sampling_params);
};

GenerationHandle
ContinuousBatchingPipeline::ContinuousBatchingImpl::add_request(uint64_t request_id,
                                                                const std::string& prompt,
                                                                ov::genai::GenerationConfig sampling_params) {
    static ManualTimer timer("tokenize");
    timer.start();
    ov::Tensor input_ids = m_tokenizer.encode(prompt).input_ids;
    timer.end();
    return add_request(request_id, input_ids, sampling_params);
}

bool ContinuousBatchingPipeline::ContinuousBatchingImpl::has_non_finished_requests() {
    std::lock_guard<std::mutex> lock{m_awaiting_requests_mutex};
    return !m_awaiting_requests.empty() || !m_requests.empty();
}

void ContinuousBatchingPipeline::ContinuousBatchingImpl::step() {
    static ManualTimer step_timer("step()");
    step_timer.start();

    _pull_awaiting_requests();

    m_pipeline_metrics.requests = m_requests.size();

    Scheduler::Output scheduler_output;
    {
        static ManualTimer timer("scheduling");
        timer.start();
        m_scheduler->clean_empty_blocks(m_requests);
        scheduler_output = m_scheduler->schedule(m_requests);
        m_pipeline_metrics.scheduled_requests = scheduler_output.m_scheduled_sequence_groups_ids.size();
        m_pipeline_metrics.cache_usage = scheduler_output.m_cache_usage;
        m_pipeline_metrics.max_cache_usage =
            std::max(m_pipeline_metrics.max_cache_usage, scheduler_output.m_cache_usage);
        _register_step_cache_usage(scheduler_output.m_cache_usage);
        m_pipeline_metrics.avg_cache_usage = _get_current_running_average_cache_usage();
        m_cache_manager->copy_blocks(scheduler_output.m_block_copy_map);
        timer.end();
    }

    // if no tokens were scheduled, we are out of memory
    if (scheduler_output.m_total_num_scheduled_tokens == 0) {
        for (size_t i = 0; i < m_requests.size(); ++i) {
            SequenceGroup::Ptr sequence_group = m_requests[i];
            if (!sequence_group->is_waiting()) {
                sequence_group->set_out_of_memory();
                sequence_group->notify_handle();
            }
        }
        _free_non_running_requests();
        return;
    }

    ov::Tensor logits;
    {
        static ManualTimer timer("forward");
        timer.start();
        logits = m_model_runner->forward(m_requests, scheduler_output);
        timer.end();
    }

#ifdef DEBUG_CACHE_STATE_DUMP

    CacheStateDumper dumper(CacheStateDumper::get_run_id_for_generation_step(step_count, "before_eviction"));
    dumper.dump_cache_state(*m_scheduler, m_requests, step_count);
#endif
    const auto& sched_config = m_scheduler->get_config();

    // evict unimportant blocks from KV cache, if requested
    if (sched_config.use_cache_eviction) {
        maybe_evict_cache_blocks(sched_config);
    }

#ifdef DEBUG_CACHE_STATE_DUMP
    CacheStateDumper dumper_after(CacheStateDumper::get_run_id_for_generation_step(step_count, "eviction"));
    dumper_after.dump_cache_state(*m_scheduler, m_requests, step_count);
    step_count++;
#endif

    _fill_prompt_log_probs(m_requests, logits);

    SamplerOutput sampler_output;
    {
        static ManualTimer timer("sample");
        timer.start();
        sampler_output = m_sampler->sample(m_requests, logits, m_is_validation_mode_enabled);
        timer.end();
    }

    // process sampler_output (e.g. fork or drop sequences from BlockScheduler)
    {
        static ManualTimer timer("fork / free sequence");
        timer.start();

        for (const auto& pair : sampler_output.m_forked_sequences) {
            uint64_t parent_id = pair.first;
            const std::list<uint64_t>& child_ids = pair.second;
            for (auto& child_id : child_ids)
                m_scheduler->fork_sequence(parent_id, child_id);
        }

        for (auto seq_id : sampler_output.m_dropped_sequences)
            m_scheduler->free_sequence(seq_id);

        timer.end();
    }

    // notify requests dropped by handle
    {
        static ManualTimer timer("notify requests dropped by handle");
        timer.start();
        _notify_requests_dropped_by_handle();
        timer.end();
    }

    // free non running requests for current step

    {
        static ManualTimer timer("free non running requests");
        timer.start();
        _free_non_running_requests();
        timer.end();
    }

    step_timer.end();
}

std::vector<EncodedGenerationResult>
ContinuousBatchingPipeline::ContinuousBatchingImpl::generate(const std::vector<ov::Tensor>& input_ids,
                                                             const std::vector<GenerationConfig>& sampling_params,
                                                             const StreamerVariant& streamer) {
    OPENVINO_ASSERT(!has_non_finished_requests(), "Generate cannot be called while ContinuousBatchingPipeline is already in running state. Use ContinuousBatchingPipeline::add_request");
    OPENVINO_ASSERT(input_ids.size() == sampling_params.size());
    const std::shared_ptr<StreamerBase>& streamer_ptr = std::visit(overloaded{
        [](std::monostate) -> std::shared_ptr<StreamerBase> {
            return nullptr;
        },
        [](const std::shared_ptr<StreamerBase>& streamer) {
            return streamer;
        },
        [this](const std::function<bool(std::string)>& streamer) -> std::shared_ptr<StreamerBase> {
            return std::make_unique<TextCallbackStreamer>(m_tokenizer, streamer);
        }
    }, streamer);

    OPENVINO_ASSERT(streamer_ptr == nullptr || input_ids.size() == 1 && (sampling_params[0].is_greedy_decoding() || sampling_params[0].is_multinomial()),
        "Currently streaming is possible only with batch size=1 and only for greedy or multinomial decoding");

    std::vector<GenerationHandle> generations;
    for (size_t request_id = 0; request_id < input_ids.size(); ++request_id) {
        OPENVINO_ASSERT(1 == input_ids[request_id].get_shape().at(0), "Use multiple tensors to pass a batch.");
        generations.push_back(add_request(request_id, input_ids[request_id], sampling_params[request_id]));
    }

    std::vector<EncodedGenerationResult> results;
    results.reserve(m_awaiting_requests.size());

    auto drop_requests = [&] () {
        for (const std::shared_ptr<ov::genai::SequenceGroup> request : m_requests) {
            for (const auto& sequence: request->get_sequences()) {
                if (m_scheduler->has_block_table(sequence->get_id())) {
                    m_scheduler->free_sequence(sequence->get_id());
                }
            }
            m_sampler->clear_request_info(request->get_request_id());
        }
        m_requests.clear();
    };

    bool continue_generation = true;
    while (has_non_finished_requests() && continue_generation) {
        try {
            step();
        } catch (...) {
            drop_requests();
            throw;
        }
        if (streamer_ptr && generations.at(0)->can_read()) {
            std::unordered_map<uint64_t, GenerationOutput> token = generations.at(0).get()->back();
            OPENVINO_ASSERT(1 == token.size());
            OPENVINO_ASSERT(1 == token.begin()->second.generated_ids.size());
            continue_generation = !streamer_ptr->put(token.begin()->second.generated_ids.at(0));
        }
    }

    if (streamer_ptr) {
        streamer_ptr->end();
    }

    if (!continue_generation) {
        drop_requests();
    } else {
        OPENVINO_ASSERT(m_requests.empty(), "Internal error: current request is supposed to be dropped within step() function as completed");
    }

    for (size_t generation_idx = 0; generation_idx < generations.size(); ++generation_idx) {
        const auto& generation = generations[generation_idx];
        EncodedGenerationResult result;
        result.m_request_id = 1;
        std::vector<GenerationOutput> generation_outputs = generation->read_all();
        std::sort(generation_outputs.begin(), generation_outputs.end(), [=] (GenerationOutput& r1, GenerationOutput& r2) {
            return r1.score > r2.score;
        });

        auto num_outputs = std::min(sampling_params[generation_idx].num_return_sequences, generation_outputs.size());
        for (size_t generation_output_idx = 0; generation_output_idx < num_outputs; ++generation_output_idx) {
            const auto& generation_output = generation_outputs[generation_output_idx];
            result.m_generation_ids.push_back(std::move(generation_output.generated_ids));
            result.m_scores.push_back(generation_output.score);
        }
        result.m_status = generation->get_status();
        results.push_back(std::move(result));
    }

    OPENVINO_ASSERT(results.size() == input_ids.size());
    return results;
}

void ContinuousBatchingPipeline::ContinuousBatchingImpl::_free_non_running_requests() {
    std::vector<SequenceGroup::Ptr>::iterator requests_iterator = m_requests.begin();
    while (requests_iterator != m_requests.end()) {
        const auto& request = *requests_iterator;
        if(request->has_finished() || request->out_of_memory() || request->handle_dropped()) {
            for (const auto& sequence: request->get_sequences()) {
                if (m_scheduler->has_block_table(sequence->get_id())) {
                    m_scheduler->free_sequence(sequence->get_id());
                }
            }
            m_sampler->clear_request_info(request->get_request_id());
            requests_iterator = m_requests.erase(requests_iterator);
        } else {
            requests_iterator++;
        }
    }
}

void ContinuousBatchingPipeline::ContinuousBatchingImpl::_notify_requests_dropped_by_handle() {
    // Notify the last time by pushing empty output
    // This causes read() to unblock by adding anything to the queue
    for (SequenceGroup::Ptr& request : m_requests) {
        if (request->handle_dropped())
            request->push_empty_outputs();
    }
}

void ContinuousBatchingPipeline::ContinuousBatchingImpl::_register_step_cache_usage(float step_cache_usage) {
    if (m_previous_step_cache_usages.size() >= AVG_CACHE_USAGE_WINDOW_SIZE_IN_STEPS) {
        m_previous_step_cache_usages.pop_front();
    }
    m_previous_step_cache_usages.push_back(step_cache_usage);
}

float ContinuousBatchingPipeline::ContinuousBatchingImpl::_get_current_running_average_cache_usage() const {
    return std::accumulate(m_previous_step_cache_usages.begin(), m_previous_step_cache_usages.end(), 0.0) / m_previous_step_cache_usages.size();
}

void ContinuousBatchingPipeline::ContinuousBatchingImpl::maybe_evict_cache_blocks(const SchedulerConfig& sched_config) {
    std::unordered_map<SequenceGroup::Ptr, size_t> seq_group_to_num_blocks_evicted_map;
    auto sequence_attention_scores = m_model_runner->get_last_attention_scores();
    for (auto& seq_id_and_attention_scores : sequence_attention_scores) {
        auto seq_id = seq_id_and_attention_scores.first;
        const auto& attention_scores_for_all_decoder_layers = seq_id_and_attention_scores.second;
        if (m_seq_group_id_to_cache_eviction_algo_map.find(seq_id) == m_seq_group_id_to_cache_eviction_algo_map.end()) {
            auto num_decoder_layers = attention_scores_for_all_decoder_layers.size();

            m_seq_group_id_to_cache_eviction_algo_map[seq_id] = CacheEvictionAlgorithm(sched_config.cache_eviction_config, m_scheduler->get_block_size(), num_decoder_layers);
        }
        auto& cache_eviction_algo = m_seq_group_id_to_cache_eviction_algo_map[seq_id];

        cache_eviction_algo.register_new_token_scores(attention_scores_for_all_decoder_layers);
        auto logical_blocks_to_evict = cache_eviction_algo.evict_logical_blocks();

        m_scheduler->free_blocks_from_sequence(seq_id, logical_blocks_to_evict);

        auto seq_group_ptr_it = std::find_if(m_requests.begin(), m_requests.end(), [seq_id](const SequenceGroup::Ptr& val) { return val->has_sequence_with_id(seq_id); });
        OPENVINO_ASSERT(seq_group_ptr_it != m_requests.end(), "could not find sequence group with sequence ", seq_id);
        auto seq_group_ptr = *seq_group_ptr_it;
        size_t num_blocks_evicted = logical_blocks_to_evict[0].size();

        if (seq_group_to_num_blocks_evicted_map.find(seq_group_ptr) != seq_group_to_num_blocks_evicted_map.end()) {
            OPENVINO_ASSERT(seq_group_to_num_blocks_evicted_map[seq_group_ptr] == num_blocks_evicted, "internal error - each sequence in the same group must have the same number of blocks evicted");
        } else {
            seq_group_to_num_blocks_evicted_map[seq_group_ptr] = num_blocks_evicted;
        }

    }
    for (const auto& seq_group_ptr_and_num_blocks_evicted : seq_group_to_num_blocks_evicted_map) {
        // Assuming that the evicted blocks are always full (since they by design are only selected from intermediate-age blocks)
        auto seq_group_ptr = seq_group_ptr_and_num_blocks_evicted.first;
        auto num_blocks_evicted = seq_group_ptr_and_num_blocks_evicted.second;
        seq_group_ptr->register_token_eviction(num_blocks_evicted * m_scheduler->get_block_size());
    }
}

void ContinuousBatchingPipeline::ContinuousBatchingImpl::_fill_prompt_log_probs(std::vector<SequenceGroup::Ptr>& sequence_groups, ov::Tensor& logits) {
    const float * logits_data = logits.data<float>();
    ov::Shape logits_shape = logits.get_shape();
    OPENVINO_ASSERT(logits_shape.size() == 3);
    size_t batch_seq_len = logits_shape[1], vocab_size = logits_shape[2];
    for (size_t sequence_group_id = 0, currently_processed_tokens = 0; sequence_group_id < sequence_groups.size(); ++sequence_group_id) {
        SequenceGroup::Ptr sequence_group = sequence_groups[sequence_group_id];
        // requests not scheduled, in decoding phase or not echoing are not processed
        if (!sequence_group->is_scheduled() || sequence_group->get_context_len() > sequence_group->get_prompt_len() || 
            !sequence_group->get_sampling_parameters().echo)
            continue;

        size_t num_running_sequences = sequence_group->num_running_seqs();
        OPENVINO_ASSERT(num_running_sequences == 1);
        size_t actual_seq_len = sequence_group->get_num_scheduled_tokens();
        size_t padded_amount_of_processed_tokens = std::max(actual_seq_len, batch_seq_len);

        const float * sequence_group_logits_data = logits_data + vocab_size * currently_processed_tokens;

        size_t num_prompt_tokens_processed = sequence_group->get_num_processed_tokens();
        OPENVINO_ASSERT(num_prompt_tokens_processed + actual_seq_len <= sequence_group->get_prompt_len());
        
        // if we processed the whole prompt we don't include last logprob as it will be processed by the sampler (it's already completion)
        // otherwise we include it as it will be used in the next part of the prompt 
        int exclude_last_logprob = 1; 
        if (num_prompt_tokens_processed + actual_seq_len < sequence_group->get_prompt_len())
            exclude_last_logprob = 0;

        // if we start processing the prompt we add "fake" log prob for the first position (begin of sequence)
        if (num_prompt_tokens_processed == 0)
            sequence_group->append_prompt_log_prob(1.0);

        for (int token_logits_offset = 0, token_id_offset = num_prompt_tokens_processed + 1;
             token_logits_offset < actual_seq_len - exclude_last_logprob;
             token_logits_offset++, token_id_offset++) {
            
            const float* token_logits = (sequence_group_logits_data + token_logits_offset * vocab_size);
            int64_t token_id = sequence_group->get_prompt_ids()[token_id_offset];
            float token_logit = token_logits[token_id];

            // find max value for log softmax
            float max_value = -std::numeric_limits<float>::infinity();
            size_t max_index = 0;
            for (size_t i = 0; i < vocab_size; ++i) {
                if (token_logits[i] > max_value) {
                    max_value = token_logits[i];
                    max_index = i;
                }
            }

            // apply log softmax to token logit
            float log_sum = std::log(std::accumulate(
                token_logits, token_logits + vocab_size, 0.0f, [max_value](float accumulated, float to_add) {
                    return accumulated + std::exp(to_add - max_value);
            }));

            sequence_group->append_prompt_log_prob(token_logit - max_value - log_sum);
        }
        currently_processed_tokens += padded_amount_of_processed_tokens * num_running_sequences;
        // For max_new_tokens == 0, we don't reach sampling so need to notify handle separately
        if(sequence_group->get_sampling_parameters().max_new_tokens == 0) {
            sequence_group->notify_handle_echo_only();
        }
    }
}
}<|MERGE_RESOLUTION|>--- conflicted
+++ resolved
@@ -22,12 +22,8 @@
     m_generation_config = generation_config;
     
     ov::Core core;
-<<<<<<< HEAD
-    auto [core_properties, compile_properties] = utils::split_core_complile_config(properties);
-=======
 
     auto [core_properties, compile_properties] = utils::split_core_compile_config(properties);
->>>>>>> 8bef5a31
     core.set_property(core_properties);
 
     DeviceConfig device_config(core, scheduler_config, device, compile_properties);
