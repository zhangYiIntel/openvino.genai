name: Windows (VS 2019, Python 3.11)
on:
  workflow_dispatch:
  pull_request:
  merge_group:
  push:
    branches:
      - master
      - 'releases/**'

concurrency:
  # github.ref is not unique in post-commit
  group: ${{ github.event_name == 'push' && github.run_id || github.ref }}-windows
  cancel-in-progress: true

env:
  PYTHON_VERSION: '3.11'
  OV_BRANCH: ${{ github.base_ref || github.event.merge_group.base_ref || github.ref }}
  OV_TARBALL: ''

permissions: read-all # Required by https://github.com/ossf/scorecard/blob/e23b8ad91fd6a64a0a971ca4fc0a4d1650725615/docs/checks.md#token-permissions

jobs:
  openvino_download:
    name: Download OpenVINO package
    outputs:
      status: ${{ steps.openvino_download.outcome }}
    timeout-minutes: 10
    defaults:
      run:
        shell: bash
    runs-on: ubuntu-20.04

    steps:
      - name: Download OpenVINO build
        id: openvino_download
        run: |
          wget ${{ env.OV_TARBALL}} --progress=bar:force:noscroll -O openvino_package.zip
          unzip -l openvino_package.zip
        continue-on-error: true

      #
      # Upload to artifacts
      #

      - name: Upload openvino package
        if: steps.openvino_download.outcome == 'success'
        uses: actions/upload-artifact@v4
        with:
          name: openvino_package
          path: openvino_package.zip
          if-no-files-found: 'error'

  openvino_build:
    name: Build OpenVINO package
    needs: [openvino_download]
    if: needs.openvino_download.outputs.status != 'success'
    timeout-minutes: 150
    defaults:
      run:
        shell: pwsh
    runs-on: windows-2019-16-core
    env:
      CMAKE_BUILD_TYPE: 'Release'
      CMAKE_GENERATOR: 'Ninja Multi-Config'
      CMAKE_CXX_COMPILER_LAUNCHER: ccache
      CMAKE_C_COMPILER_LAUNCHER: ccache
      OPENVINO_REPO: ${{ github.workspace }}\\openvino
      INSTALL_DIR: ${{ github.workspace }}\\openvino\\install
      BUILD_DIR: ${{ github.workspace }}\\openvino\\build

    steps:
      - name: git configuration
        run: git config --system core.longpaths true

      - name: Clone OpenVINO
        uses: actions/checkout@v4
        with:
          repository: 'openvinotoolkit/openvino'
          path: ${{ env.OPENVINO_REPO }}
          submodules: 'true'
          ref: ${{ env.OV_BRANCH }}

      #
      # Dependencies
      #

      - name: Setup Python ${{ env.PYTHON_VERSION }}
        uses: actions/setup-python@v5
        with:
          python-version: ${{ env.PYTHON_VERSION }}
          cache: 'pip'

      - name: Install python dependencies
        run: |
          # For Python API: build and wheel packaging
          python3 -m pip install -r ${env:OPENVINO_REPO}/src/bindings/python/wheel/requirements-dev.txt

      - name: Install build dependencies
        run: |
          Invoke-WebRequest https://github.com/ninja-build/ninja/releases/download/v1.11.1/ninja-win.zip -OutFile ninja-win.zip -MaximumRetryCount 10
          Expand-Archive -Force ninja-win.zip
          # Add it to the GitHub Path so it would be available in the subsequent steps
          Add-Content -Path $env:GITHUB_PATH -Value "${{ github.workspace }}/ninja-win"

      #
      # Build
      #

      - name: Setup ccache
        uses: hendrikmuhs/ccache-action@v1.2
        with:
          max-size: "2000M"
          # Should save cache only if run in the master branch of the base repo
          # github.ref_name is 'ref/PR_#' in case of the PR, and 'branch_name' when executed on push
          save: ${{ github.ref_name == 'master' && 'true' || 'false'  }}
          verbose: 2
          key: ccache-windows
          restore-keys: |
            ccache-windows

      - name: Configure Developer Command Prompt for Microsoft Visual C++
        uses: ilammy/msvc-dev-cmd@0b201ec74fa43914dc39ae48a89fd1d8cb592756 # v1.13.0

      - name: CMake configure - OpenVINO
        run: |
          cmake -G "${{ env.CMAKE_GENERATOR }}" `
            -DENABLE_CPPLINT=OFF `
            -DBUILD_nvidia_plugin=OFF `
            -DBUILD_SHARED_LIBS=ON `
            -DENABLE_TESTS=OFF `
            -DCMAKE_COMPILE_WARNING_AS_ERROR=OFF `
            -DENABLE_STRICT_DEPENDENCIES=OFF `
            -DENABLE_PYTHON=ON `
            -DENABLE_WHEEL=ON `
            -DENABLE_JS=OFF `
            -DENABLE_SAMPLES=ON `
            -DENABLE_INTEL_NPU=OFF `
            -DENABLE_OV_ONNX_FRONTEND=OFF `
            -DENABLE_OV_PADDLE_FRONTEND=OFF `
            -DENABLE_OV_PYTORCH_FRONTEND=ON `
            -DENABLE_OV_TF_FRONTEND=ON `
            -DENABLE_OV_TF_LITE_FRONTEND=OFF `
            -DENABLE_INTEL_GPU=OFF `
            -DENABLE_INTEL_NPU=OFF `
            -DCMAKE_DISABLE_FIND_PACKAGE_PkgConfig=ON `
            -S ${{ env.OPENVINO_REPO }} `
            -B ${{ env.BUILD_DIR }}

      - name: Clean ccache stats
        run: ccache --zero-stats --show-config

      - name: Cmake build - OpenVINO
        run: cmake --build ${{ env.BUILD_DIR }} --parallel --config ${{ env.CMAKE_BUILD_TYPE }} --verbose

      - name: Show ccache stats
        run: ccache --show-stats

      - name: Cmake install - OpenVINO
        run: |
          cmake -DCMAKE_INSTALL_PREFIX=${{ env.INSTALL_DIR }}/ov_package -P ${{ env.BUILD_DIR }}/cmake_install.cmake
          cmake -DCMAKE_INSTALL_PREFIX=${{ env.INSTALL_DIR }}/ov_package -DCOMPONENT=python_wheels -P ${{ env.BUILD_DIR }}/cmake_install.cmake

      - name: Pack Artifacts
        run: |
          $file=Get-ChildItem -Path "${{ env.INSTALL_DIR }}"
          $compress = @{
            Path = $file
            CompressionLevel = "Optimal"
            DestinationPath = "${{ env.BUILD_DIR }}/openvino_package.zip"
          }
          Compress-Archive @compress

      #
      # Upload build artifacts and logs
      #

      - name: Upload openvino package
        if: ${{ always() }}
        uses: actions/upload-artifact@v4
        with:
          name: openvino_package
          path: ${{ env.BUILD_DIR }}/openvino_package.zip
          if-no-files-found: 'error'

  genai_python_lib:
    name: OpenVINO genai extension (cmake + wheel)
    needs: [ openvino_download, openvino_build ]
    if: |
      always() &&
      (needs.openvino_download.outputs.status == 'success' || needs.openvino_build.result == 'success')
    timeout-minutes: 90
    defaults:
      run:
        shell: pwsh
    runs-on: windows-2019

    env:
      OV_INSTALL_DIR: ${{ github.workspace }}\\ov
      CMAKE_BUILD_PARALLEL_LEVEL: null

    steps:
      - name: Clone openvino.genai
        uses: actions/checkout@v4
        with:
          submodules: recursive

      - name: Setup Python ${{ env.PYTHON_VERSION }}
        uses: actions/setup-python@v5
        with:
          python-version: ${{ env.PYTHON_VERSION }}
          cache: 'pip'

      - name: Download OpenVINO package
        uses: actions/download-artifact@v4
        with:
          name: openvino_package
          path: ${{ env.OV_INSTALL_DIR }}

      - name: Extract OpenVINO packages
        run: |
          pushd ${{ env.OV_INSTALL_DIR }}
            Expand-Archive openvino_package.zip -DestinationPath ./tmp
            mv ./tmp/*/* .
          popd

      - name: Configure Developer Command Prompt for Microsoft Visual C++
        uses: ilammy/msvc-dev-cmd@0b201ec74fa43914dc39ae48a89fd1d8cb592756 # v1.13.0

      - name: Build genai libs
        run: |
          . "${{ env.OV_INSTALL_DIR }}/setupvars.ps1"
          cmake -DCMAKE_BUILD_TYPE=Release -S ./ -B ./build/
          cmake --build ./build/ --config Release -j

      - name: Test bindings
        run: |
          . "${{ env.OV_INSTALL_DIR }}/setupvars.ps1"
          python -m pip install ./thirdparty/openvino_tokenizers/[transformers] -r ./tests/python_tests/requirements.txt --find-links ${env:OV_INSTALL_DIR}/wheels --upgrade-strategy eager
          python -m pytest ./tests/python_tests/ --ignore ./tests/python_tests/test_whisper_generate_api.py --ignore ./tests/python_tests/test_vlm_api.py
        env:
          PYTHONPATH: "./build/" # cmd evaluates variables in a different way. Setting PYTHONPATH before setupvars.bat instead of doing that after solves that.

      - name: Test bindings (wheel)
        run: |
          . "${{ env.OV_INSTALL_DIR }}/setupvars.ps1"
          python -m pip install . --verbose
          python -m pytest ./tests/python_tests/ --ignore ./tests/python_tests/test_whisper_generate_api.py --ignore ./tests/python_tests/test_vlm_api.py

  genai_python_lib_whisper:
    name: OpenVINO genai extension whisper tests (cmake + wheel)
    needs: [ openvino_download, openvino_build ]
    if: |
      always() &&
      (needs.openvino_download.outputs.status == 'success' || needs.openvino_build.result == 'success')
    timeout-minutes: 90
    defaults:
      run:
        shell: pwsh
    runs-on: windows-2019

    env:
      OV_INSTALL_DIR: ${{ github.workspace }}\\ov
      CMAKE_BUILD_PARALLEL_LEVEL: null

    steps:
      - name: Clone openvino.genai
        uses: actions/checkout@v4
        with:
          submodules: recursive

      - name: Setup Python ${{ env.PYTHON_VERSION }}
        uses: actions/setup-python@v5
        with:
          python-version: ${{ env.PYTHON_VERSION }}
          cache: 'pip'

      - name: Download OpenVINO package
        uses: actions/download-artifact@v4
        with:
          name: openvino_package
          path: ${{ env.OV_INSTALL_DIR }}

      - name: Extract OpenVINO packages
        run: |
          pushd ${{ env.OV_INSTALL_DIR }}
            Expand-Archive openvino_package.zip -DestinationPath ./tmp
            mv ./tmp/*/* .
          popd

      - name: Configure Developer Command Prompt for Microsoft Visual C++
        uses: ilammy/msvc-dev-cmd@0b201ec74fa43914dc39ae48a89fd1d8cb592756 # v1.13.0

      - name: Build genai libs
        run: |
          . "${{ env.OV_INSTALL_DIR }}/setupvars.ps1"
          cmake -DCMAKE_BUILD_TYPE=Release -S ./ -B ./build/
          cmake --build ./build/ --config Release -j

      - name: Test bindings
        run: |
          . "${{ env.OV_INSTALL_DIR }}/setupvars.ps1"
          python -m pip install ./thirdparty/openvino_tokenizers/[transformers] -r ./tests/python_tests/requirements.txt --find-links ${env:OV_INSTALL_DIR}/wheels --upgrade-strategy eager
          python -m pytest ./tests/python_tests/test_whisper_generate_api.py -k test_smoke
        env:
          PYTHONPATH: "./build/" # cmd evaluates variables in a different way. Setting PYTHONPATH before setupvars.bat instead of doing that after solves that.

      - name: Test bindings (wheel)
        run: |
          . "${{ env.OV_INSTALL_DIR }}/setupvars.ps1"
          python -m pip install . --verbose
          python -m pytest ./tests/python_tests/test_whisper_generate_api.py


  genai_python_lib_vlm:
    name: OpenVINO genai VLM tests (cmake + wheel)
    needs: [ openvino_download, openvino_build ]
    if: |
      always() &&
      (needs.openvino_download.outputs.status == 'success' || needs.openvino_build.result == 'success')
    timeout-minutes: 90
    defaults:
      run:
        shell: pwsh
    runs-on: windows-2019-16-core

    env:
      OV_INSTALL_DIR: ${{ github.workspace }}\\ov
      CMAKE_BUILD_PARALLEL_LEVEL: null

    steps:
      - name: Clone openvino.genai
        uses: actions/checkout@v4
        with:
          submodules: recursive

      - name: Setup Python ${{ env.PYTHON_VERSION }}
        uses: actions/setup-python@v5
        with:
          python-version: ${{ env.PYTHON_VERSION }}
          cache: 'pip'

      - name: Download OpenVINO package
        uses: actions/download-artifact@v4
        with:
          name: openvino_package
          path: ${{ env.OV_INSTALL_DIR }}

      - name: Extract OpenVINO packages
        run: |
          pushd ${{ env.OV_INSTALL_DIR }}
            Expand-Archive openvino_package.zip -DestinationPath ./tmp
            mv ./tmp/*/* .
          popd

      - name: Configure Developer Command Prompt for Microsoft Visual C++
        uses: ilammy/msvc-dev-cmd@0b201ec74fa43914dc39ae48a89fd1d8cb592756 # v1.13.0

      - name: Build genai libs
        run: |
          . "${{ env.OV_INSTALL_DIR }}/setupvars.ps1"
          cmake -DCMAKE_BUILD_TYPE=Release -S ./ -B ./build/
          cmake --build ./build/ --config Release -j

      - name: Test bindings
        run: |
          . "${{ env.OV_INSTALL_DIR }}/setupvars.ps1"
          python -m pip install ./thirdparty/openvino_tokenizers/[transformers] -r ./tests/python_tests/requirements.txt --find-links ${env:OV_INSTALL_DIR}/wheels --upgrade-strategy eager
          python -m pytest ./tests/python_tests/test_vlm_api.py
        env:
          PYTHONPATH: "./build/" # cmd evaluates variables in a different way. Setting PYTHONPATH before setupvars.bat instead of doing that after solves that.

      - name: Test bindings (wheel)
        run: |
          . "${{ env.OV_INSTALL_DIR }}/setupvars.ps1"
          python -m pip install . --verbose
          python -m pytest ./tests/python_tests/test_vlm_api.py


  genai_package:
    name: OpenVINO genai extension (install to OpenVINO package)
    strategy:
      matrix:
        build-type: [Release, Debug]
    needs: [ openvino_download, openvino_build ]
    if: |
      always() &&
      (needs.openvino_download.outputs.status == 'success' || needs.openvino_build.result == 'success')
    timeout-minutes: 60
    defaults:
      run:
        shell: pwsh
    runs-on: windows-2019

    env:
      OV_INSTALL_DIR: ${{ github.workspace }}\\ov
      CMAKE_BUILD_PARALLEL_LEVEL: null

    steps:
      - name: Clone openvino.genai
        uses: actions/checkout@v4
        with:
          submodules: recursive

      - name: Setup Python ${{ env.PYTHON_VERSION }}
        uses: actions/setup-python@v5
        with:
          python-version: ${{ env.PYTHON_VERSION }}
          cache: 'pip'

      - name: Download OpenVINO package
        uses: actions/download-artifact@v4
        with:
          name: openvino_package
          path: ${{ env.OV_INSTALL_DIR }}

      - name: Extract OpenVINO packages
        run: |
          pushd ${{ env.OV_INSTALL_DIR }}
            Expand-Archive openvino_package.zip -DestinationPath ./tmp
            mv ./tmp/*/* .
          popd

      - name: Configure Developer Command Prompt for Microsoft Visual C++
        uses: ilammy/msvc-dev-cmd@0b201ec74fa43914dc39ae48a89fd1d8cb592756 # v1.13.0

      - name: Build genai libs
        run: |
          . "${{ env.OV_INSTALL_DIR }}/setupvars.ps1"
          cmake -DCMAKE_BUILD_TYPE=${{ matrix.build-type }} -S ./ -B ./build/
          cmake --build ./build/ --config ${{ matrix.build-type }} --target package -j

      - name: Build and Install dependencies
        run: |
          . "${{ env.OV_INSTALL_DIR }}/setupvars.ps1"
<<<<<<< HEAD
          python -m pip install ./thirdparty/openvino_tokenizers/[transformers] --find-links ${env:OV_INSTALL_DIR}/tools
          python -m pip install --upgrade-strategy eager -r ./samples/requirements.txt --find-links ${env:OV_INSTALL_DIR}/tools
          python -m pip install -U "optimum<1.23" --no-dependencies
=======
          python -m pip install ./thirdparty/openvino_tokenizers/[transformers] --find-links ${env:OV_INSTALL_DIR}/wheels
          python -m pip install --upgrade-strategy eager -r ./samples/requirements.txt --find-links ${env:OV_INSTALL_DIR}/wheels
>>>>>>> 0aa6742b
          optimum-cli export openvino --trust-remote-code --weight-format fp16 --model TinyLlama/TinyLlama-1.1B-Chat-v1.0 TinyLlama-1.1B-Chat-v1.0

      - name: Install samples
        run: |
          . "${{ env.OV_INSTALL_DIR }}/setupvars.ps1"
          cmake --install ./build/ --config ${{ matrix.build-type }} --prefix ${{ env.OV_INSTALL_DIR }}

      - name: Build samples (Release)
        if: ${{ 'Release' == matrix.build-type }} # build_samples enforces Release build
        run: |
          & ${{ env.OV_INSTALL_DIR }}\samples\cpp\build_samples.ps1 -i ${{ github.workspace }}/samples_install

      - name: Build samples (Debug)
        if: ${{ 'Release' != matrix.build-type }}
        run: |
          . "${{ env.OV_INSTALL_DIR }}/setupvars.ps1"
          cmake -DCMAKE_BUILD_TYPE= -S ./ov/samples/cpp/ -B "samples build"
          cmake --build "samples build" --config ${{ matrix.build-type }} -j
          cmake --install "samples build" --config ${{ matrix.build-type }} --component samples_bin --prefix samples_install

      - name: Test C++ samples (greedy_causal_lm)
        run: |
          . "${{ env.OV_INSTALL_DIR }}/setupvars.ps1"
          Start-Process -FilePath "${{ github.workspace }}/samples_install/samples_bin/greedy_causal_lm.exe" -ArgumentList "TinyLlama-1.1B-Chat-v1.0 ''"

      - name: Test python samples (multinomial_causal_lm)
        if: ${{ 'Release' == matrix.build-type }} # Python bindings can be built in Release only
        run: |
          . "${{ env.OV_INSTALL_DIR }}/setupvars.ps1"
          python ${{ env.OV_INSTALL_DIR }}\samples\python\multinomial_causal_lm\multinomial_causal_lm.py TinyLlama-1.1B-Chat-v1.0 0

  Overall_Status:
    name: ci/gha_overall_status_windows
    needs: [openvino_download, openvino_build, genai_python_lib, genai_package, genai_python_lib_whisper]
    if: ${{ always() }}
    runs-on: ubuntu-latest
    steps:
      - name: Check status of all jobs
        if: >-
          ${{
            contains(needs.*.result, 'failure') ||
            contains(needs.*.result, 'cancelled')
          }}
        run: exit 1<|MERGE_RESOLUTION|>--- conflicted
+++ resolved
@@ -433,14 +433,9 @@
       - name: Build and Install dependencies
         run: |
           . "${{ env.OV_INSTALL_DIR }}/setupvars.ps1"
-<<<<<<< HEAD
-          python -m pip install ./thirdparty/openvino_tokenizers/[transformers] --find-links ${env:OV_INSTALL_DIR}/tools
-          python -m pip install --upgrade-strategy eager -r ./samples/requirements.txt --find-links ${env:OV_INSTALL_DIR}/tools
-          python -m pip install -U "optimum<1.23" --no-dependencies
-=======
           python -m pip install ./thirdparty/openvino_tokenizers/[transformers] --find-links ${env:OV_INSTALL_DIR}/wheels
           python -m pip install --upgrade-strategy eager -r ./samples/requirements.txt --find-links ${env:OV_INSTALL_DIR}/wheels
->>>>>>> 0aa6742b
+          python -m pip install -U "optimum<1.23" --no-dependencies
           optimum-cli export openvino --trust-remote-code --weight-format fp16 --model TinyLlama/TinyLlama-1.1B-Chat-v1.0 TinyLlama-1.1B-Chat-v1.0
 
       - name: Install samples
